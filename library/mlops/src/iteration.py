--- conflicted
+++ resolved
@@ -240,11 +240,8 @@
             "metrics": self.metrics,
             "parameters": self.parameters,
             "path_to_model": self.path_to_model,
-<<<<<<< HEAD
             "encoded_ml_model": self.encoded_ml_model,
-=======
             # "model_name": self.model_name,
->>>>>>> 6e238f09
             "dataset": dataset,
             "image_charts": self.image_charts,
             "interactive_charts": interactive_charts
