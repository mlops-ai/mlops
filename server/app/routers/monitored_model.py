import base64

import pandas as pd
from typing import List, Union, Optional
import pickle
from datetime import datetime
from beanie import PydanticObjectId
from fastapi import APIRouter, status

from app.models.iteration import Iteration
from app.models.monitored_model import MonitoredModel, UpdateMonitoredModel
from app.models.monitored_model_chart import MonitoredModelInteractiveChart, UpdateMonitoredModelInteractiveChart
from app.models.prediction_data import PredictionData, UpdatePredictionData
from app.models.project import Project
from app.routers.exceptions.experiment import experiment_not_found_exception
from app.routers.exceptions.iteration import iteration_not_found_exception
from app.routers.exceptions.monitored_model import monitored_model_not_found_exception, \
    monitored_model_name_not_unique_exception, monitored_model_has_no_iteration_exception, \
    monitored_model_has_iteration_exception, iteration_has_no_path_to_model_exception, \
    monitored_model_load_ml_model_exception, monitored_model_prediction_exception, \
    monitored_model_encoding_pkl_file_exception, monitored_model_no_ml_model_to_decode_exception, \
    monitored_model_decoding_pkl_file_exception, monitored_model_has_no_iteration_to_check_exception, \
    iteration_is_assigned_to_monitored_model_exception, monitored_model_has_no_predictions_data_exception, \
    monitored_model_chart_column_bad_type_exception, monitored_model_chart_bad_bin_method_exception, \
    monitored_model_chart_bad_bin_type_or_value_exception, monitored_model_chart_bad_bin_number_type_exception, \
    monitored_model_chart_bad_bin_method_type_exception, monitored_model_chart_columns_different_values_exception, \
    monitored_model_bad_values_exception, monitored_model_chart_not_found_exception, \
    monitored_model_chart_existing_pair_of_columns_of_chart_type_exception, \
    monitored_model_chart_changing_columns_exception, monitored_model_prediction_not_found_exception, \
    monitored_model_chart_metrics_None_exception, monitored_model_scatter_chart_y_axis_columns_not_None_exception, \
    monitored_model_timeseries_chart_y_axis_columns_not_None_exception, \
    monitored_model_chart_metrics_not_None_exception, monitored_model_chart_metric_not_in_metrics_exception
from app.routers.exceptions.project import project_not_found_exception

monitored_model_router = APIRouter()


class CustomUnpickler(pickle.Unpickler):
    def find_class(self, module, name):
        if name == 'MonitoredModelWrapper':
            from app.models.monitored_model_wrapper import MonitoredModelWrapper
            return MonitoredModelWrapper
        if name == 'BaselineNN':
            from app.models.monitored_model_wrapper import BaselineNN
            return BaselineNN
        return super().find_class(module, name)


@monitored_model_router.get("/", response_model=List[MonitoredModel], status_code=status.HTTP_200_OK)
async def get_all_monitored_models() -> List[MonitoredModel]:
    """
    Get all monitored models.

    Args:
    - **None**

    Returns:
    - **List[MonitoredModel]**: List of all monitored models.
    """

    monitored_models = await MonitoredModel.find_all().to_list()
    return monitored_models


@monitored_model_router.get("/non-archived", response_model=List[MonitoredModel], status_code=status.HTTP_200_OK)
async def get_non_archived_monitored_models() -> List[MonitoredModel]:
    """
    Get all non-archived monitored models.

    Args:
    - **None**

    Returns:
    - **List[MonitoredModel]**: List of all non-archived monitored models.
    """

    monitored_models = await MonitoredModel.find(MonitoredModel.model_status != 'archived').to_list()
    return monitored_models


@monitored_model_router.get("/archived", response_model=List[MonitoredModel], status_code=status.HTTP_200_OK)
async def get_archived_monitored_models() -> List[MonitoredModel]:
    """
    Get all archived monitored models.

    Args:
    - **None**

    Returns:
    - **List[MonitoredModel]**: List of all archived monitored models.
    """

    monitored_models = await MonitoredModel.find(MonitoredModel.model_status == 'archived').to_list()
    return monitored_models


@monitored_model_router.get("/active", response_model=List[MonitoredModel], status_code=status.HTTP_200_OK)
async def get_active_monitored_models() -> List[MonitoredModel]:
    """
    Get all active monitored models.

    Args:
    - **None**

    Returns:
    - **List[MonitoredModel]**: List of all active monitored models.
    """

    monitored_models = await MonitoredModel.find(MonitoredModel.model_status == 'active').to_list()
    return monitored_models


@monitored_model_router.get("/idle", response_model=List[MonitoredModel], status_code=status.HTTP_200_OK)
async def get_idle_monitored_models() -> List[MonitoredModel]:
    """
    Get all idle monitored models.

    Args:
    - **None**

    Returns:
    - **List[MonitoredModel]**: List of all idle monitored models.
    """

    monitored_models = await MonitoredModel.find(MonitoredModel.model_status == 'idle').to_list()
    return monitored_models


@monitored_model_router.get('/name/{name}', response_model=MonitoredModel, status_code=status.HTTP_200_OK)
async def get_monitored_model_by_name(name: str) -> MonitoredModel:
    """
    Retrieve monitored model by name.

    Args:
    - **name (str)**: Monitored model name

    Returns:
    - **MonitoredModel**: Monitored model
    """

    monitored_model = await MonitoredModel.find_one(MonitoredModel.model_name == name)
    if not monitored_model:
        raise monitored_model_not_found_exception()

    return monitored_model


@monitored_model_router.get('/id/{id}', response_model=MonitoredModel, status_code=status.HTTP_200_OK)
async def get_monitored_model_by_id(id: PydanticObjectId) -> MonitoredModel:
    """
    Retrieve monitored model by id.

    Args:
    - **id (str)**: Monitored model id

    Returns:
    - **MonitoredModel**: Monitored model
    """

    monitored_model = await MonitoredModel.find_one(MonitoredModel.id == id)
    if not monitored_model:
        raise monitored_model_not_found_exception()

    return monitored_model


@monitored_model_router.post("/", response_model=MonitoredModel, status_code=status.HTTP_201_CREATED)
async def create_monitored_model(monitored_model: MonitoredModel) -> MonitoredModel:
    """
    Add new monitored model.

    Args:
    - **monitored_model** (MonitoredModel): Monitored model to add.

    Returns:
    - **MonitoredModel**: Added monitored model.
    """
    unique_name = await is_name_unique(monitored_model.model_name)
    if not unique_name:
        raise monitored_model_name_not_unique_exception()

    if monitored_model.iteration is None and monitored_model.model_status not in ('idle', 'archived'):
        raise monitored_model_has_no_iteration_exception()
    elif monitored_model.iteration is not None and monitored_model.model_status == 'idle':
        raise monitored_model_has_iteration_exception()

    if monitored_model.iteration is not None:
        iteration_to_check = await get_iteration_from_monitored_model(monitored_model)
        if iteration_to_check.assigned_monitored_model_id is not None and \
                iteration_to_check.assigned_monitored_model_name is not None:
            raise iteration_is_assigned_to_monitored_model_exception()

<<<<<<< HEAD
        if iteration_to_check.path_to_model is None or iteration_to_check.path_to_model == '':
            raise iteration_has_no_path_to_model_exception()

    monitored_model = await monitored_model.insert()
=======
>>>>>>> 6e238f09
    if monitored_model.iteration is not None:
        await get_iteration_from_monitored_model(monitored_model)
        monitored_model = await monitored_model.insert()
        iteration_with_assigned_model = await update_assigned_model_in_iteration(monitored_model.iteration,
                                                                                 monitored_model.id,
                                                                                 monitored_model.model_name)
        monitored_model.iteration = iteration_with_assigned_model
<<<<<<< HEAD
        # encoded_ml_model = await update_ml_model_to_encoded_in_monitored_model(monitored_model.iteration)
        # monitored_model.ml_model = encoded_ml_model
=======
        encoded_ml_model = await update_ml_model_to_encoded_in_monitored_model(monitored_model.iteration)
        monitored_model.ml_model = encoded_ml_model
    else:
        monitored_model = await monitored_model.insert()
>>>>>>> 6e238f09

    await monitored_model.save()

    return monitored_model


@monitored_model_router.put("/{id}", response_model=MonitoredModel, status_code=status.HTTP_200_OK)
async def update_monitored_model(id: PydanticObjectId, updated_monitored_model: UpdateMonitoredModel) -> MonitoredModel:
    """
    Update monitored model.

    Args:
    - **id (PydanticObjectId)**: Monitored model id
    - **monitored_model (MonitoredModel)**: Monitored model to update

    Returns:
    - **MonitoredModel**: Updated monitored model
    """

    monitored_model = await MonitoredModel.get(id)
    if not monitored_model:
        raise monitored_model_not_found_exception()

    if updated_monitored_model.model_name is not None:
        unique_name = await is_name_unique(updated_monitored_model.model_name)
        if not unique_name:
            raise monitored_model_name_not_unique_exception()

    if updated_monitored_model.iteration is not None:
        # check if iteration has model path
        if not updated_monitored_model.iteration.path_to_model or updated_monitored_model.iteration.path_to_model == '':
            raise iteration_has_no_path_to_model_exception()
        if updated_monitored_model.model_status == 'idle':
            raise monitored_model_has_iteration_exception()
        elif updated_monitored_model.model_status is None:
            if monitored_model.model_status == 'idle':
                raise monitored_model_has_iteration_exception()
    elif updated_monitored_model.iteration is None:
        if monitored_model.iteration is not None:
            if updated_monitored_model.model_status is not None:
                if updated_monitored_model.model_status not in ('active', 'archived'):
                    raise monitored_model_has_iteration_exception()
        else:
            if updated_monitored_model.model_status is not None:
                if updated_monitored_model.model_status not in ('idle', 'archived'):
                    raise monitored_model_has_no_iteration_exception()

    if updated_monitored_model.iteration is not None:
        if monitored_model.iteration is not None:
            # Remove the association from the old iteration if there was one
            await update_assigned_model_in_iteration(monitored_model.iteration, None, None)
            # Update the new iteration with the model ID and get the updated iteration
            if updated_monitored_model.model_name is not None:
                iteration_with_assigned_model = await update_assigned_model_in_iteration(
                    updated_monitored_model.iteration,
                    monitored_model.id,
                    updated_monitored_model.model_name)
            else:
                iteration_with_assigned_model = await update_assigned_model_in_iteration(
                    updated_monitored_model.iteration,
                    monitored_model.id,
                    monitored_model.model_name)
            # Update monitored_model's iteration with the updated iteration
            updated_monitored_model.iteration = iteration_with_assigned_model
        elif monitored_model.iteration is None:
            # This is a new assignment, update the new iteration with the model ID and get the updated iteration
            if updated_monitored_model.model_name is not None:
                iteration_with_assigned_model = await update_assigned_model_in_iteration(
                    updated_monitored_model.iteration,
                    monitored_model.id,
                    updated_monitored_model.model_name)
            else:
                iteration_with_assigned_model = await update_assigned_model_in_iteration(
                    updated_monitored_model.iteration,
                    monitored_model.id,
                    monitored_model.model_name)
            # Update monitored_model's iteration with the updated iteration
            updated_monitored_model.iteration = iteration_with_assigned_model

        # encoded_ml_model = await update_ml_model_to_encoded_in_monitored_model(updated_monitored_model.iteration)
        # updated_monitored_model.ml_model = encoded_ml_model

    updated_monitored_model.updated_at = datetime.now()
    await monitored_model.update({"$set": updated_monitored_model.dict(exclude_unset=True)})
    monitored_model = await MonitoredModel.get(id)
    await monitored_model.save()

    return monitored_model


@monitored_model_router.delete("/{id}", response_model=MonitoredModel, status_code=status.HTTP_200_OK)
async def delete_monitored_model(id: PydanticObjectId) -> MonitoredModel:
    """
    Delete monitored model.

    Args:
    - **id (PydanticObjectId)**: Monitored model id

    Returns:
    - **MonitoredModel**: Deleted monitored model
    """

    monitored_model = await MonitoredModel.find_one(MonitoredModel.id == id)
    if not monitored_model:
        raise monitored_model_not_found_exception()

    if monitored_model.iteration is not None:
        await update_assigned_model_in_iteration(monitored_model.iteration, None, None)

    await monitored_model.delete()
    return monitored_model


@monitored_model_router.get('/{id}/ml-model-metadata', response_model=dict, status_code=status.HTTP_200_OK)
async def get_monitored_model_ml_model_metadata(id: PydanticObjectId) -> dict:
    """
    Get monitored model ml model metadata.

    Args:
    - **id (str)**: Monitored model id

    Returns:
    - **dict**: Monitored model ml model metadata.
    """
    monitored_model = await MonitoredModel.get(id)

    if not monitored_model:
        raise monitored_model_not_found_exception()
    if not monitored_model.iteration:
        raise monitored_model_has_no_iteration_exception()

    try:
        monitored_model.iteration.encoded_ml_model = await load_ml_model(monitored_model)
    except Exception as e:
        raise monitored_model_load_ml_model_exception(str(e))

    return {
        'response_time': datetime.now().strftime('%Y-%m-%d %H:%M:%S'),
        'ml_model': str(monitored_model.iteration.encoded_ml_model)
    }


@monitored_model_router.post('/{id}/predict', response_model=list[PredictionData], status_code=status.HTTP_200_OK)
async def monitored_model_predict(id: PydanticObjectId, data: list[dict]) -> list[PredictionData]:
    """
    Make prediction using monitored model ml model. <br>
    **NOTE:** ml model needs to be complied with scikit-learn API.

    Args:
    - **id (str)**: Monitored model id
    - **data (list[dict])**: List of samples to make prediction on.

    Returns:
    - **list[PredictionData]**: List of predictions data.
    """
    monitored_model = await MonitoredModel.get(id)

    if not monitored_model:
        raise monitored_model_not_found_exception()
    if not monitored_model.iteration:
        raise monitored_model_has_no_iteration_exception()

    try:
        ml_model = await load_ml_model(monitored_model)
    except Exception as e:
        raise monitored_model_load_ml_model_exception(str(e))

    predictions_data = []
    for sample in data:
        try:
            prediction = ml_model.predict(pd.DataFrame([sample]))[0]
            prediction_data = PredictionData(
                input_data=sample,
                prediction=prediction
            )
            predictions_data.append(prediction_data)
            monitored_model.predictions_data.append(prediction_data)
            await monitored_model.save()
        except Exception as e:
            raise monitored_model_prediction_exception(str(e))

    return predictions_data


@monitored_model_router.put('/{id}/predictions/{prediction_id}', response_model=PredictionData, status_code=status.HTTP_200_OK)
async def monitored_model_set_actual_prediction_value(id: PydanticObjectId, prediction_id: PydanticObjectId, updated_prediction: UpdatePredictionData) -> PredictionData:
    """
    Set actual prediction value.

    Args:
    - **id (str)**: Monitored model id
    - **prediction_id (str)**: Prediction id.

    Returns:
    - **PredictionData**: Updated prediction.
    """

    monitored_model = await MonitoredModel.get(id)

    if not monitored_model:
        raise monitored_model_not_found_exception()

    prediction = next((prediction for prediction in monitored_model.predictions_data if prediction.id == prediction_id), None)
    if not prediction:
        monitored_model_prediction_not_found_exception()

    prediction.actual = updated_prediction.actual
    await monitored_model.save()

    return prediction


@monitored_model_router.delete('/{id}/predictions/{prediction_id}/actual', response_model=PredictionData, status_code=status.HTTP_200_OK)
async def monitored_model_delete_prediction_actual(id: PydanticObjectId, prediction_id: PydanticObjectId) -> PredictionData:
    """
    Delete actual prediction value.

    Args:
    - **id (str)**: Monitored model id
    - **prediction_id (str)**: Prediction id.

    Returns:
    - **PredictionData**: Updated prediction.
    """

    monitored_model = await MonitoredModel.get(id)

    if not monitored_model:
        raise monitored_model_not_found_exception()

    prediction = next((prediction for prediction in monitored_model.predictions_data if prediction.id == prediction_id), None)
    if not prediction:
        monitored_model_prediction_not_found_exception()

    prediction.actual = None
    await monitored_model.save()

    return prediction


@monitored_model_router.post('/{id}/charts', response_model=MonitoredModelInteractiveChart,
                             status_code=status.HTTP_201_CREATED)
async def add_chart_to_monitored_model(id: PydanticObjectId, chart: MonitoredModelInteractiveChart) \
        -> MonitoredModelInteractiveChart:
    """
    Add chart to monitored model.

    Args:
    - **id (str)**: Monitored model id
    - **chart (MonitoredModelInteractiveChart)**: Chart to add to monitored model.

    Returns:
    - **MonitoredModelInteractiveChart**: Added chart.
    """
    monitored_model = await MonitoredModel.get(id)

    if not monitored_model:
        raise monitored_model_not_found_exception()

    if not monitored_model.predictions_data:
        raise monitored_model_has_no_predictions_data_exception()

    data = pd.DataFrame([{**prediction.input_data, 'prediction': prediction.prediction, 'actual': prediction.actual} for
                         prediction in monitored_model.predictions_data])
    data['actual'] = pd.to_numeric(data['actual'], errors='coerce')


    if (chart.chart_type, chart.x_axis_column, chart.y_axis_columns) in monitored_model.interactive_charts_existed:
        raise monitored_model_chart_existing_pair_of_columns_of_chart_type_exception(chart.chart_type,
                                                                                     chart.x_axis_column,
                                                                                     chart.y_axis_columns)

    validated_chart = validate_chart(chart, data)
    if validated_chart:
        chart.monitored_model_id = monitored_model.id
        monitored_model.interactive_charts.append(chart)
        monitored_model.interactive_charts_existed.append((chart.chart_type, chart.x_axis_column, chart.y_axis_columns))

    await monitored_model.save()

    return chart


@monitored_model_router.get('/{id}/charts/{chart_id}', response_model=MonitoredModelInteractiveChart)
async def get_chart_from_monitored_model(id: PydanticObjectId, chart_id: PydanticObjectId) \
        -> MonitoredModelInteractiveChart:
    """
    Get chart from monitored model.

    Args:
    - **id (str)**: Monitored model id
    - **chart_id (str)**: Chart id.

    Returns:
    - **MonitoredModelInteractiveChart**: Chart.
    """
    monitored_model = await MonitoredModel.get(id)

    if not monitored_model:
        raise monitored_model_not_found_exception()

    chart = next((chart for chart in monitored_model.interactive_charts if chart.id == chart_id), None)
    if not chart:
        raise monitored_model_chart_not_found_exception()

    return chart


@monitored_model_router.put('/{id}/charts/{chart_id}', response_model=MonitoredModelInteractiveChart, status_code=status.HTTP_200_OK)
async def update_chart_from_monitored_model(id: PydanticObjectId, chart_id: PydanticObjectId, updated_chart: UpdateMonitoredModelInteractiveChart) -> MonitoredModelInteractiveChart:
    """
    Update chart from monitored model.

    Args:
    - **id (str)**: Monitored model id
    - **chart_id (str)**: Chart id.
    - **chart (MonitoredModelInteractiveChart)**: Chart to update.

    Returns:
    - **MonitoredModelInteractiveChart**: Updated chart.
    """
    monitored_model = await MonitoredModel.get(id)

    if not monitored_model:
        raise monitored_model_not_found_exception()

    chart = next((chart for chart in monitored_model.interactive_charts if chart.id == chart_id), None)
    if not chart:
        raise monitored_model_chart_not_found_exception()

    data = pd.DataFrame([{**prediction.input_data, 'prediction': prediction.prediction, 'actual': prediction.actual} for
                         prediction in monitored_model.predictions_data])
    data['actual'] = pd.to_numeric(data['actual'], errors='coerce')

    if updated_chart.chart_type is None:
        updated_chart.chart_type = chart.chart_type

    if chart.chart_type == updated_chart.chart_type:
        validated_chart = validate_chart(updated_chart, data)
        updated_chart.monitored_model_id = monitored_model.id
        if validated_chart:
            monitored_model.interactive_charts.append(updated_chart)
            monitored_model.interactive_charts_existed.remove((chart.chart_type, chart.x_axis_column, chart.y_axis_columns))
            monitored_model.interactive_charts.remove(chart)
            monitored_model.interactive_charts_existed.append((updated_chart.chart_type, updated_chart.x_axis_column, updated_chart.y_axis_columns))
    else:
        raise monitored_model_chart_changing_columns_exception()

    await monitored_model.save()

    return updated_chart


@monitored_model_router.delete('/{id}/charts/{chart_id}', response_model=MonitoredModelInteractiveChart)
async def delete_chart_from_monitored_model(id: PydanticObjectId, chart_id: PydanticObjectId) -> MonitoredModelInteractiveChart:
    """
    Delete chart from monitored model.

    Args:
    - **id (str)**: Monitored model id
    - **chart_id (str)**: Chart id.

    Returns:
    - **MonitoredModelInteractiveChart**: Deleted chart.
    """
    monitored_model = await MonitoredModel.get(id)

    if not monitored_model:
        raise monitored_model_not_found_exception()

    chart = next((chart for chart in monitored_model.interactive_charts if chart.id == chart_id), None)
    if not chart:
        raise monitored_model_chart_not_found_exception()

    monitored_model.interactive_charts_existed.remove((chart.chart_type, chart.x_axis_column, chart.y_axis_columns))
    monitored_model.interactive_charts.remove(chart)
    await monitored_model.save()

    return chart


async def is_name_unique(name: str) -> bool:
    """
    Util function for checking if monitored model name is unique.

    Args:
        name: Monitored model name to check.

    Returns:
        True if name is unique, False otherwise.
    """

    monitored_model = await MonitoredModel.find_one(
        MonitoredModel.model_name == name
    )
    if monitored_model:
        return False
    return True


async def update_assigned_model_in_iteration(iteration_to_found: Iteration, monitored_model_id: PydanticObjectId,
                                             monitored_model_name: str):
    """
    Util function for getting iteration and assigning to assigned_monitored_model_id parameter to monitored_model_id.

    Args:
        iteration_to_found: Iteration to get.
        monitored_model_id: Monitored model id.
        monitored_model_name: Monitored model name.
    Returns:
        Iteration.
    """
    project = await Project.get(iteration_to_found.project_id)
    if not project:
        raise project_not_found_exception()

    experiment = next((exp for exp in project.experiments if exp.id == iteration_to_found.experiment_id),
                      None)
    if not experiment:
        raise experiment_not_found_exception()

    iteration = next((iter for iter in experiment.iterations if iter.id == iteration_to_found.id), None)
    if not iteration:
        raise iteration_not_found_exception()

    iteration.assigned_monitored_model_id = monitored_model_id
    iteration.assigned_monitored_model_name = monitored_model_name
    await project.save()

    return iteration


async def update_ml_model_to_encoded_in_monitored_model(iteration_to_found: Iteration):
    """
    Util function for getting iteration and assigning to ml_model MonitoredModel parameter encoded pkl file.

    Args:
        iteration_to_found: Iteration to get.
        monitored_model_id: Monitored model id.

    Returns:
        None
    """
    project = await Project.get(iteration_to_found.project_id)
    if not project:
        raise project_not_found_exception()

    experiment = next((exp for exp in project.experiments if exp.id == iteration_to_found.experiment_id),
                      None)
    if not experiment:
        raise experiment_not_found_exception()

    iteration = next((iter for iter in experiment.iterations if iter.id == iteration_to_found.id), None)
    if not iteration:
        raise iteration_not_found_exception()

    encoded_ml_model = await load_ml_model_from_file_and_encode(iteration.path_to_model)

    return encoded_ml_model


async def load_ml_model_from_file_and_encode(pkl_file_path) -> str:
    """
    Load ml model from file and encode it to base64.

    Args:
        pkl_file_path: Path to pkl file.

    Returns:
        ml_model: Encoded ml model.
    """
    try:
        # Load the model from the file
        ml_model = CustomUnpickler(open(pkl_file_path, 'rb')).load()

        # Serialize the model
        ml_model = pickle.dumps(ml_model)

        # Encode the serialized model as base64
        ml_model = base64.b64encode(ml_model).decode("utf-8")

        return ml_model

    except Exception as e:
        # Handle any exceptions or errors that may occur
        raise monitored_model_encoding_pkl_file_exception(str(e))


async def load_and_decode_pkl(monitored_model: MonitoredModel) -> object:
    """
    Load and decode pkl file.

    Args:
        monitored_model: Monitored model to load and decode pkl file.

    Returns:
        decoded_model: Decoded model.
    """
    try:
        if monitored_model.iteration.encoded_ml_model:
            # Load and deserialize the pickled model from ml_model
            model_data = base64.b64decode(monitored_model.iteration.encoded_ml_model.encode("utf-8"))
            decoded_model = pickle.loads(model_data)

            # Now, loaded_model contains your decoded model
            return decoded_model
        else:
            raise monitored_model_no_ml_model_to_decode_exception()

    except Exception as e:
        # Handle any exceptions or errors that may occur during decoding
        raise monitored_model_decoding_pkl_file_exception(str(e))


async def load_ml_model(monitored_model: MonitoredModel) -> object:
    """
    Load ml model from path using pickle.

    Args:
        monitored_model: Monitored model to load ml model from path.

    Returns:
        Loaded ml model instance.
    """
    ml_model = await load_and_decode_pkl(monitored_model)

    return ml_model


async def get_iteration_from_monitored_model(monitored_model: MonitoredModel) -> Iteration:
    """
    Get iteration from monitored model.

    Args:
        monitored_model: Monitored model to get iteration from.

    Returns:
        Iteration.
    """
    project = await Project.get(monitored_model.iteration.project_id)
    if not project:
        raise project_not_found_exception()

    experiment = next((exp for exp in project.experiments if exp.id == monitored_model.iteration.experiment_id),
                      None)
    if not experiment:
        raise experiment_not_found_exception()

    iteration = next((iter for iter in experiment.iterations if iter.id == monitored_model.iteration.id), None)
    if not iteration:
        raise iteration_not_found_exception()

    return iteration


def validate_chart(chart: MonitoredModelInteractiveChart, data: pd.DataFrame) -> MonitoredModelInteractiveChart:
    if chart.chart_type == 'histogram':
        if not pd.api.types.is_numeric_dtype(data[chart.x_axis_column]):
            raise monitored_model_chart_column_bad_type_exception(chart.chart_type, 'numeric', 'x_axis_column')
        if chart.y_axis_columns is not None:
            raise monitored_model_chart_column_bad_type_exception(chart.chart_type, 'None', 'y_axis_columns')
        if chart.bin_method not in MonitoredModelInteractiveChart.Settings.bin_methods:
            raise monitored_model_chart_bad_bin_method_exception(chart.chart_type)
        if chart.bin_method == 'fixedNumber':
            if not isinstance(chart.bin_number, int) or chart.bin_number <= 1:
                raise monitored_model_chart_bad_bin_type_or_value_exception(chart.bin_method)
        else:
            if chart.bin_number is not None:
                raise monitored_model_chart_bad_bin_number_type_exception(chart.chart_type)
        if chart.metrics is not None:
            raise monitored_model_chart_metrics_None_exception(chart.chart_type)
    elif chart.chart_type == 'countplot':
        if not pd.api.types.is_string_dtype(data[chart.x_axis_column]) and not pd.api.types.is_numeric_dtype(
                data[chart.x_axis_column]):
            raise monitored_model_chart_column_bad_type_exception(chart.chart_type, 'string or numeric', 'x_axis_column')
        if chart.y_axis_columns is not None:
            raise monitored_model_chart_column_bad_type_exception(chart.chart_type, 'None', 'y_axis_columns')
        if chart.bin_method is not None:
            raise monitored_model_chart_bad_bin_method_type_exception(chart.chart_type)
        if chart.bin_number is not None:
            raise monitored_model_chart_bad_bin_number_type_exception(chart.chart_type)
        if chart.metrics is not None:
            raise monitored_model_chart_metrics_None_exception(chart.chart_type)
    elif chart.chart_type == 'scatter':
        if not pd.api.types.is_numeric_dtype(data[chart.x_axis_column]):
            raise monitored_model_chart_column_bad_type_exception(chart.chart_type, 'numeric', 'x_axis_column')
        if chart.y_axis_columns is None:
            raise monitored_model_scatter_chart_y_axis_columns_not_None_exception()
        else:
            for y_column in chart.y_axis_columns:
                if not pd.api.types.is_numeric_dtype(data[y_column]):
                    raise monitored_model_chart_column_bad_type_exception(chart.chart_type, 'numeric', y_column)
                if chart.x_axis_column == y_column:
                    raise monitored_model_chart_columns_different_values_exception(chart.chart_type, y_column)
        if chart.bin_method is not None:
            raise monitored_model_chart_bad_bin_method_type_exception(chart.chart_type)
        if chart.bin_number is not None:
            raise monitored_model_chart_bad_bin_number_type_exception(chart.chart_type)
        if chart.metrics is not None:
            raise monitored_model_chart_metrics_None_exception(chart.chart_type)
    elif chart.chart_type == 'scatter_with_histograms':
        if not pd.api.types.is_numeric_dtype(data[chart.x_axis_column]) or not pd.api.types.is_numeric_dtype(data[chart.y_axis_columns[0]]):
            raise monitored_model_chart_column_bad_type_exception(chart.chart_type, 'numeric', 'first_column or second_column')
        if chart.x_axis_column == chart.y_axis_columns[0]:
            raise monitored_model_chart_columns_different_values_exception(chart.chart_type, chart.y_axis_columns[0])
        if chart.bin_method not in MonitoredModelInteractiveChart.Settings.bin_methods:
            raise monitored_model_chart_bad_bin_method_exception(chart.chart_type)
        if chart.bin_method == 'fixedNumber':
            if not isinstance(chart.bin_number, int) or chart.bin_number <= 1:
                raise monitored_model_chart_bad_bin_type_or_value_exception(chart.bin_method)
        else:
            if chart.bin_number is not None:
                raise monitored_model_chart_bad_bin_number_type_exception(chart.chart_type)
        if chart.metrics is not None:
            raise monitored_model_chart_metrics_None_exception(chart.chart_type)
    elif chart.chart_type == 'timeseries':
        if chart.x_axis_column is not None:
            raise monitored_model_chart_column_bad_type_exception(chart.chart_type, 'None', 'x_axis_column')
        if chart.y_axis_columns is None:
            raise monitored_model_timeseries_chart_y_axis_columns_not_None_exception()
        else:
            for y_column in chart.y_axis_columns:
                if not pd.api.types.is_numeric_dtype(data[y_column]):
                    raise monitored_model_chart_column_bad_type_exception(chart.chart_type, 'numeric', 'y_axis_columns')
        if chart.bin_method is not None:
            raise monitored_model_chart_bad_bin_method_type_exception(chart.chart_type)
        if chart.bin_number is not None:
            raise monitored_model_chart_bad_bin_number_type_exception(chart.chart_type)
        if chart.metrics is not None:
            raise monitored_model_chart_metrics_None_exception(chart.chart_type)
    elif chart.chart_type == 'regression_metrics':
        if chart.x_axis_column is not None or chart.y_axis_columns is not None or chart.bin_method is not None or chart.bin_number is not None:
            raise monitored_model_bad_values_exception(chart.chart_type)
        if chart.metrics is None or len(chart.metrics) == 0:
            raise monitored_model_chart_metrics_not_None_exception(chart.chart_type)
        else:
            for metric in chart.metrics:
                if metric not in MonitoredModelInteractiveChart.Settings.metrics['regression']:
                    raise monitored_model_chart_metric_not_in_metrics_exception('regression', metric)
    elif chart.chart_type == 'classification_metrics':
        if chart.x_axis_column is not None or chart.y_axis_columns is not None or chart.bin_method is not None or chart.bin_number is not None:
            raise monitored_model_bad_values_exception(chart.chart_type)
        if chart.metrics is None or len(chart.metrics) == 0:
            raise monitored_model_chart_metrics_not_None_exception(chart.chart_type)
        else:
            for metric in chart.metrics:
                if metric not in MonitoredModelInteractiveChart.Settings.metrics['classification']:
                    raise monitored_model_chart_metric_not_in_metrics_exception('classification', metric)
    elif chart.chart_type == 'confusion_matrix':
        if chart.x_axis_column is not None or chart.y_axis_columns is not None or chart.bin_method is not None or chart.bin_number is not None or chart.metrics is not None:
            raise monitored_model_bad_values_exception(chart.chart_type)

    return chart<|MERGE_RESOLUTION|>--- conflicted
+++ resolved
@@ -189,35 +189,24 @@
         if iteration_to_check.assigned_monitored_model_id is not None and \
                 iteration_to_check.assigned_monitored_model_name is not None:
             raise iteration_is_assigned_to_monitored_model_exception()
-
-<<<<<<< HEAD
         if iteration_to_check.path_to_model is None or iteration_to_check.path_to_model == '':
             raise iteration_has_no_path_to_model_exception()
 
     monitored_model = await monitored_model.insert()
-=======
->>>>>>> 6e238f09
+
     if monitored_model.iteration is not None:
         await get_iteration_from_monitored_model(monitored_model)
-        monitored_model = await monitored_model.insert()
         iteration_with_assigned_model = await update_assigned_model_in_iteration(monitored_model.iteration,
                                                                                  monitored_model.id,
                                                                                  monitored_model.model_name)
         monitored_model.iteration = iteration_with_assigned_model
-<<<<<<< HEAD
         # encoded_ml_model = await update_ml_model_to_encoded_in_monitored_model(monitored_model.iteration)
         # monitored_model.ml_model = encoded_ml_model
-=======
-        encoded_ml_model = await update_ml_model_to_encoded_in_monitored_model(monitored_model.iteration)
-        monitored_model.ml_model = encoded_ml_model
-    else:
-        monitored_model = await monitored_model.insert()
->>>>>>> 6e238f09
 
     await monitored_model.save()
 
     return monitored_model
-
+  
 
 @monitored_model_router.put("/{id}", response_model=MonitoredModel, status_code=status.HTTP_200_OK)
 async def update_monitored_model(id: PydanticObjectId, updated_monitored_model: UpdateMonitoredModel) -> MonitoredModel:
